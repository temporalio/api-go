--- conflicted
+++ resolved
@@ -505,16 +505,8 @@
 	for _, detail := range stat.Details() {
 		multiOpFailure, ok := detail.(*errordetails.MultiOperationExecutionFailure)
 		require.True(ok)
-<<<<<<< HEAD
-		payload := &common.Payload{}
-		err = multiOpFailure.Statuses[0].Details[0].UnmarshalTo(payload)
-=======
-		multiOpFailure := &errordetails.MultiOperationExecutionFailure{}
-		err = detailAny.UnmarshalTo(multiOpFailure)
-		require.NoError(err)
 		payloads := &common.Payloads{}
 		err = multiOpFailure.Statuses[0].Details[0].UnmarshalTo(payloads)
->>>>>>> 7ad90b75
 		require.NoError(err)
 
 		newPayload := &common.Payload{Data: []byte("new-val")}
