// The MIT License
//
// Copyright (c) 2020 Temporal Technologies Inc.  All rights reserved.
//
// Copyright (c) 2020 Uber Technologies, Inc.
//
// Permission is hereby granted, free of charge, to any person obtaining a copy
// of this software and associated documentation files (the "Software"), to deal
// in the Software without restriction, including without limitation the rights
// to use, copy, modify, merge, publish, distribute, sublicense, and/or sell
// copies of the Software, and to permit persons to whom the Software is
// furnished to do so, subject to the following conditions:
//
// The above copyright notice and this permission notice shall be included in
// all copies or substantial portions of the Software.
//
// THE SOFTWARE IS PROVIDED "AS IS", WITHOUT WARRANTY OF ANY KIND, EXPRESS OR
// IMPLIED, INCLUDING BUT NOT LIMITED TO THE WARRANTIES OF MERCHANTABILITY,
// FITNESS FOR A PARTICULAR PURPOSE AND NONINFRINGEMENT. IN NO EVENT SHALL THE
// AUTHORS OR COPYRIGHT HOLDERS BE LIABLE FOR ANY CLAIM, DAMAGES OR OTHER
// LIABILITY, WHETHER IN AN ACTION OF CONTRACT, TORT OR OTHERWISE, ARISING FROM,
// OUT OF OR IN CONNECTION WITH THE SOFTWARE OR THE USE OR OTHER DEALINGS IN
// THE SOFTWARE.

package proxy

import (
	"context"
	"fmt"
	"log"
	"net"
<<<<<<< HEAD
=======
	"reflect"
	"slices"
>>>>>>> cd07ac7a
	"strings"
	"testing"
	"time"

	"google.golang.org/protobuf/reflect/protoreflect"
	"google.golang.org/protobuf/reflect/protoregistry"

	"github.com/stretchr/testify/require"
	_ "go.temporal.io/api/activity/v1"
	_ "go.temporal.io/api/batch/v1"
	"go.temporal.io/api/command/v1"
	"go.temporal.io/api/common/v1"
	_ "go.temporal.io/api/deployment/v1"
	_ "go.temporal.io/api/enums/v1"
	_ "go.temporal.io/api/errordetails/v1"
	"go.temporal.io/api/export/v1"
	"go.temporal.io/api/failure/v1"
	_ "go.temporal.io/api/filter/v1"
	"go.temporal.io/api/history/v1"
	_ "go.temporal.io/api/namespace/v1"
	_ "go.temporal.io/api/nexus/v1"
	_ "go.temporal.io/api/operatorservice/v1"
	"go.temporal.io/api/protocol/v1"
	_ "go.temporal.io/api/query/v1"
	_ "go.temporal.io/api/replication/v1"
	_ "go.temporal.io/api/schedule/v1"
	_ "go.temporal.io/api/sdk/v1"
	_ "go.temporal.io/api/taskqueue/v1"
	"go.temporal.io/api/update/v1"
	_ "go.temporal.io/api/version/v1"
	_ "go.temporal.io/api/workflow/v1"
	"go.temporal.io/api/workflowservice/v1"

<<<<<<< HEAD
=======
	// TODO: Find way to ensure all go.temporal.io/api packages are imported
	//   for https://pkg.go.dev/google.golang.org/protobuf/reflect/protoregistry#GlobalTypes
	// Chatgpt generated
	//_ "go.temporal.io/api/common/v1"
	//_ "go.temporal.io/api/enums/v1"
	//_ "go.temporal.io/api/failure/v1"
	//_ "go.temporal.io/api/filter/v1"
	//_ "go.temporal.io/api/history/v1"
	//_ "go.temporal.io/api/namespace/v1"
	//_ "go.temporal.io/api/query/v1"
	//_ "go.temporal.io/api/schedule/v1"
	//_ "go.temporal.io/api/taskqueue/v1"
	//_ "go.temporal.io/api/version/v1"
	//_ "go.temporal.io/api/workflow/v1"
	//_ "go.temporal.io/api/workflowservice/v1"
>>>>>>> cd07ac7a
	"google.golang.org/grpc"
	"google.golang.org/grpc/credentials/insecure"
	"google.golang.org/grpc/metadata"
	"google.golang.org/protobuf/proto"
	"google.golang.org/protobuf/types/known/anypb"
)

func inputPayloads() *common.Payloads {
	return &common.Payloads{
		Payloads: []*common.Payload{
			inputPayload(),
		},
	}
}

func inputPayload() *common.Payload {
	return &common.Payload{
		Metadata: map[string][]byte{
			"encoding": []byte("plain/json"),
		},
		Data: []byte("test"),
	}
}

func TestVisitPayloads(t *testing.T) {
	require := require.New(t)

	err := VisitPayloads(
		context.Background(),
		&workflowservice.StartWorkflowExecutionRequest{
			Input: inputPayloads(),
		},
		VisitPayloadsOptions{
			Visitor: func(vpc *VisitPayloadsContext, p []*common.Payload) ([]*common.Payload, error) {
				fmt.Println("hi")
				require.False(vpc.SinglePayloadRequired)
				return p, nil
			},
		},
	)
	require.NoError(err)

	err = VisitPayloads(
		context.Background(),
		&workflowservice.StartWorkflowExecutionRequest{
			Header: &common.Header{
				Fields: map[string]*common.Payload{"test": inputPayload()},
			},
		},
		VisitPayloadsOptions{
			Visitor: func(vpc *VisitPayloadsContext, p []*common.Payload) ([]*common.Payload, error) {
				require.True(vpc.SinglePayloadRequired)
				return p, nil
			},
		},
	)
	require.NoError(err)

	err = VisitPayloads(
		context.Background(),
		&export.WorkflowExecutions{Items: []*export.WorkflowExecution{{History: &history.History{
			Events: []*history.HistoryEvent{
				{
					Attributes: &history.HistoryEvent_WorkflowExecutionStartedEventAttributes{
						WorkflowExecutionStartedEventAttributes: &history.WorkflowExecutionStartedEventAttributes{
							Input: inputPayloads(),
						},
					},
				},
			},
		}}}},
		VisitPayloadsOptions{
			Visitor: func(vpc *VisitPayloadsContext, p []*common.Payload) ([]*common.Payload, error) {
				require.False(vpc.SinglePayloadRequired)
				require.Equal([]byte("test"), p[0].Data)
				return p, nil
			},
		},
	)
	require.NoError(err)

	msg := &history.HistoryEvent{
		Attributes: &history.HistoryEvent_NexusOperationScheduledEventAttributes{
			NexusOperationScheduledEventAttributes: &history.NexusOperationScheduledEventAttributes{
				Input: inputPayload(),
			},
		},
	}
	err = VisitPayloads(
		context.Background(),
		msg,
		VisitPayloadsOptions{
			Visitor: func(vpc *VisitPayloadsContext, p []*common.Payload) ([]*common.Payload, error) {
				require.True(vpc.SinglePayloadRequired)
				require.Equal([]byte("test"), p[0].Data)
				return []*common.Payload{{Data: []byte("visited")}}, nil
			},
		},
	)
	require.Equal([]byte("visited"), msg.GetNexusOperationScheduledEventAttributes().Input.Data)
	require.NoError(err)
}

func TestVisitPayloads_NestedParent(t *testing.T) {
	// Due to an invalid approach in the previous visitor, this test used to fail
	root := &command.StartChildWorkflowExecutionCommandAttributes{
		Header: &common.Header{
			Fields: map[string]*common.Payload{
				"header-key": {Data: []byte("header-value")},
			},
		},
		Input: &common.Payloads{
			Payloads: []*common.Payload{{Data: []byte("input-value")}},
		},
	}
	var headerParent, inputParent proto.Message
	err := VisitPayloads(context.Background(), root, VisitPayloadsOptions{
		Visitor: func(ctx *VisitPayloadsContext, p []*common.Payload) ([]*common.Payload, error) {
			if len(p) == 1 {
				if string(p[0].Data) == "header-value" {
					headerParent = proto.Clone(ctx.Parent)
				} else if string(p[0].Data) == "input-value" {
					inputParent = proto.Clone(ctx.Parent)
				}
			}
			return p, nil
		},
	})
	require.NoError(t, err)
	require.IsType(t, &common.Header{}, headerParent)
	require.IsType(t, &command.StartChildWorkflowExecutionCommandAttributes{}, inputParent)
}

func TestVisitPayloads_AggregationGroup(t *testing.T) {
	// Due to us not visiting protos inside Any, this test used to fail
	root := &workflowservice.CountWorkflowExecutionsResponse_AggregationGroup{GroupValues: []*common.Payload{{Data: []byte("orig-val")}}}

	var count int
	// Visit with any recursion enabled and only change orig-val
	err := VisitPayloads(context.Background(), root, VisitPayloadsOptions{
		Visitor: func(ctx *VisitPayloadsContext, p []*common.Payload) ([]*common.Payload, error) {
			count += 1
			// Only mutate if the payloads has orig-val
			if len(p) == 1 && string(p[0].Data) == "orig-val" {
				return []*common.Payload{{Data: []byte("new-val")}}, nil
			}
			return p, nil
		},
	})
	require.NoError(t, err)
	require.Equal(t, 1, count)
	//update1, err := root.Messages[0].Body.UnmarshalNew()
	//require.NoError(t, err)
	//require.Equal(t, "new-val", string(update1.(*update.Request).Input.Args.Payloads[0].Data))
	//update2, err := root.Messages[1].Body.UnmarshalNew()
	//require.NoError(t, err)
	//require.Equal(t, "orig-val-don't-touch", string(update2.(*update.Request).Input.Args.Payloads[0].Data))
	//update3, err := root.Messages[2].Body.UnmarshalNew()
	//require.NoError(t, err)
	//require.Equal(t, "new-val", string(update3.(*update.Response).GetOutcome().GetSuccess().Payloads[0].Data))
}

func TestVisitPayloads_Any(t *testing.T) {
	// Due to us not visiting protos inside Any, this test used to fail
	msg1, err := anypb.New(&update.Request{Input: &update.Input{Args: &common.Payloads{
		Payloads: []*common.Payload{{Data: []byte("orig-val")}},
	}}})
	require.NoError(t, err)
	msg2, err := anypb.New(&update.Request{Input: &update.Input{Args: &common.Payloads{
		Payloads: []*common.Payload{{Data: []byte("orig-val-don't-touch")}},
	}}})
	require.NoError(t, err)
	msg3, err := anypb.New(&update.Response{Outcome: &update.Outcome{Value: &update.Outcome_Success{
		Success: &common.Payloads{
			Payloads: []*common.Payload{{Data: []byte("orig-val")}},
		},
	}}})
	msg4, err := anypb.New(&workflowservice.CountWorkflowExecutionsResponse_AggregationGroup{GroupValues: []*common.Payload{{Data: []byte("orig-val")}}})
	require.NoError(t, err)
	root := &workflowservice.PollWorkflowTaskQueueResponse{
		Messages: []*protocol.Message{{Body: msg1}, {Body: msg2}, {Body: msg3}, {Body: msg4}},
	}

	// Visit with any recursion enabled and only change orig-val
	err = VisitPayloads(context.Background(), root, VisitPayloadsOptions{
		Visitor: func(ctx *VisitPayloadsContext, p []*common.Payload) ([]*common.Payload, error) {
			// Only mutate if the payloads has orig-val
			if len(p) == 1 && string(p[0].Data) == "orig-val" {
				return []*common.Payload{{Data: []byte("new-val")}}, nil
			}
			return p, nil
		},
	})
	require.NoError(t, err)
	update1, err := root.Messages[0].Body.UnmarshalNew()
	require.NoError(t, err)
	require.Equal(t, "new-val", string(update1.(*update.Request).Input.Args.Payloads[0].Data))
	update2, err := root.Messages[1].Body.UnmarshalNew()
	require.NoError(t, err)
	require.Equal(t, "orig-val-don't-touch", string(update2.(*update.Request).Input.Args.Payloads[0].Data))
	update3, err := root.Messages[2].Body.UnmarshalNew()
	require.NoError(t, err)
	require.Equal(t, "new-val", string(update3.(*update.Response).GetOutcome().GetSuccess().Payloads[0].Data))

	// Do the same test but with a do-nothing visitor and confirm unchanged
	msg1, err = anypb.New(&update.Request{Input: &update.Input{Args: &common.Payloads{
		Payloads: []*common.Payload{{Data: []byte("orig-val")}},
	}}})
	require.NoError(t, err)
	msg2, err = anypb.New(&update.Request{Input: &update.Input{Args: &common.Payloads{
		Payloads: []*common.Payload{{Data: []byte("orig-val-don't-touch")}},
	}}})
	require.NoError(t, err)
	msg3, err = anypb.New(&update.Response{Outcome: &update.Outcome{Value: &update.Outcome_Success{
		Success: &common.Payloads{
			Payloads: []*common.Payload{{Data: []byte("orig-val")}},
		},
	}}})
	require.NoError(t, err)
	root = &workflowservice.PollWorkflowTaskQueueResponse{
		Messages: []*protocol.Message{{Body: msg1}, {Body: msg2}, {Body: msg3}},
	}
	err = VisitPayloads(context.Background(), root, VisitPayloadsOptions{
		Visitor: func(ctx *VisitPayloadsContext, p []*common.Payload) ([]*common.Payload, error) {
			// Only mutate if the payloads has orig-val
			if len(p) == 1 && string(p[0].Data) == "orig-val" {
				return []*common.Payload{{Data: []byte("new-val")}}, nil
			}
			return p, nil
		},
		WellKnownAnyVisitor: func(*VisitPayloadsContext, *anypb.Any) error { return nil },
	})
	require.NoError(t, err)
	update1, err = root.Messages[0].Body.UnmarshalNew()
	require.NoError(t, err)
	require.Equal(t, "orig-val", string(update1.(*update.Request).Input.Args.Payloads[0].Data))
	update2, err = root.Messages[1].Body.UnmarshalNew()
	require.NoError(t, err)
	require.Equal(t, "orig-val-don't-touch", string(update2.(*update.Request).Input.Args.Payloads[0].Data))
	update3, err = root.Messages[2].Body.UnmarshalNew()
	require.NoError(t, err)
	require.Equal(t, "orig-val", string(update3.(*update.Response).GetOutcome().GetSuccess().Payloads[0].Data))
}

func TestVisitFailures(t *testing.T) {
	require := require.New(t)

	fail := &failure.Failure{}

	err := VisitFailures(
		context.Background(),
		&workflowservice.RespondActivityTaskFailedRequest{
			Failure: fail,
		},
		VisitFailuresOptions{
			Visitor: func(vfc *VisitFailuresContext, f *failure.Failure) error {
				require.Equal(fail, f)
				return nil
			},
		},
	)
	require.NoError(err)

	nestedFailure := &failure.Failure{Cause: fail}
	failureCount := 0

	err = VisitFailures(
		context.Background(),
		&workflowservice.RespondActivityTaskFailedRequest{
			Failure: nestedFailure,
		},
		VisitFailuresOptions{
			Visitor: func(vfc *VisitFailuresContext, f *failure.Failure) error {
				failureCount += 1
				return nil
			},
		},
	)
	require.NoError(err)
	require.Equal(2, failureCount)
}

func TestVisitFailuresAny(t *testing.T) {
	require := require.New(t)

	fail := &failure.Failure{
		Message: "test failure",
	}

	msg, err := anypb.New(&update.Response{Outcome: &update.Outcome{Value: &update.Outcome_Failure{
		Failure: fail,
	}}})
	require.NoError(err)

	req := &workflowservice.RespondWorkflowTaskCompletedRequest{
		Messages: []*protocol.Message{{Body: msg}},
	}
	failureCount := 0
	err = VisitFailures(
		context.Background(),
		req,
		VisitFailuresOptions{
			Visitor: func(vfc *VisitFailuresContext, f *failure.Failure) error {
				failureCount += 1
				require.Equal("test failure", f.Message)
				f.EncodedAttributes = &common.Payload{Data: []byte("test failure")}
				f.Message = "encoded failure"
				return nil
			},
		},
	)
	require.NoError(err)
	require.Equal(1, failureCount)
	updateMsg, err := req.GetMessages()[0].GetBody().UnmarshalNew()
	require.NoError(err)
	require.Equal("encoded failure", updateMsg.(*update.Response).GetOutcome().GetFailure().GetMessage())
	require.Equal("test failure", string(updateMsg.(*update.Response).GetOutcome().GetFailure().EncodedAttributes.Data))

}

func TestClientInterceptor(t *testing.T) {
	require := require.New(t)

	server, err := startTestGRPCServer()
	require.NoError(err)

	inputs := inputPayloads()
	var inboundPayload *common.Payload
	var outboundPayload *common.Payload

	interceptor, err := NewPayloadVisitorInterceptor(
		PayloadVisitorInterceptorOptions{
			Outbound: &VisitPayloadsOptions{
				Visitor: func(vpc *VisitPayloadsContext, payloads []*common.Payload) ([]*common.Payload, error) {
					outboundPayload = payloads[0]
					return payloads, nil
				},
			},
			Inbound: &VisitPayloadsOptions{
				Visitor: func(vpc *VisitPayloadsContext, payloads []*common.Payload) ([]*common.Payload, error) {
					inboundPayload = payloads[0]
					return payloads, nil
				},
			},
		},
	)
	require.NoError(err)

	c, err := grpc.Dial(
		server.addr,
		grpc.WithTransportCredentials(insecure.NewCredentials()),
		grpc.WithChainUnaryInterceptor(interceptor),
	)
	require.NoError(err)

	client := workflowservice.NewWorkflowServiceClient(c)

	_, err = client.StartWorkflowExecution(
		context.Background(),
		&workflowservice.StartWorkflowExecutionRequest{
			Input: inputPayloads(),
		},
	)
	require.NoError(err)

	require.True(proto.Equal(inputs.Payloads[0], outboundPayload))

	_, err = client.PollActivityTaskQueue(
		context.Background(),
		&workflowservice.PollActivityTaskQueueRequest{},
	)
	require.NoError(err)

	require.True(proto.Equal(inputs.Payloads[0], inboundPayload))
}

type testGRPCServer struct {
	workflowservice.UnimplementedWorkflowServiceServer
	*grpc.Server
	listener                       net.Listener
	addr                           string
	startWorkflowExecutionRequest  *workflowservice.StartWorkflowExecutionRequest
	startWorkflowExecutionMetadata metadata.MD
}

func startTestGRPCServer() (*testGRPCServer, error) {
	l, err := net.Listen("tcp", "127.0.0.1:0")
	if err != nil {
		return nil, err
	}
	t := &testGRPCServer{Server: grpc.NewServer(), listener: l, addr: l.Addr().String()}
	workflowservice.RegisterWorkflowServiceServer(t.Server, t)
	go func() {
		if err := t.Serve(l); err != nil {
			log.Fatal(err)
		}
	}()

	// Wait until get-system-info reports serving
	return t, t.waitUntilServing()
}

func (t *testGRPCServer) waitUntilServing() error {
	// Try 20 times, waiting 100ms between
	var lastErr error
	for i := 0; i < 20; i++ {
		conn, err := grpc.Dial(t.addr, grpc.WithTransportCredentials(insecure.NewCredentials()))
		if err != nil {
			lastErr = err
		} else {
			_, err := workflowservice.NewWorkflowServiceClient(conn).GetClusterInfo(
				context.Background(),
				&workflowservice.GetClusterInfoRequest{},
			)
			_ = conn.Close()
			if err != nil {
				lastErr = err
			} else {
				return nil
			}
		}
		time.Sleep(100 * time.Millisecond)
	}
	return fmt.Errorf("failed waiting, last error: %w", lastErr)
}

func (t *testGRPCServer) Stop() {
	t.Server.Stop()
}

func (t *testGRPCServer) GetClusterInfo(
	context.Context,
	*workflowservice.GetClusterInfoRequest,
) (*workflowservice.GetClusterInfoResponse, error) {
	return &workflowservice.GetClusterInfoResponse{}, nil
}

func (t *testGRPCServer) StartWorkflowExecution(
	ctx context.Context,
	req *workflowservice.StartWorkflowExecutionRequest,
) (*workflowservice.StartWorkflowExecutionResponse, error) {
	t.startWorkflowExecutionRequest = req
	t.startWorkflowExecutionMetadata, _ = metadata.FromIncomingContext(ctx)
	return &workflowservice.StartWorkflowExecutionResponse{}, nil
}

func (t *testGRPCServer) PollActivityTaskQueue(
	ctx context.Context,
	req *workflowservice.PollActivityTaskQueueRequest,
) (*workflowservice.PollActivityTaskQueueResponse, error) {
	return &workflowservice.PollActivityTaskQueueResponse{
		Input: inputPayloads(),
	}, nil
}

<<<<<<< HEAD
// populatePayload recursively populates and validates that all common.Payload fields can be parsed by the visitor
func populatePayload(root *proto.Message, msg proto.Message, require *require.Assertions, totalCount *int, count *int) {
	m := msg.ProtoReflect()
	fields := m.Descriptor().Fields()
	// Don't need to parse non-temporal types
	if !strings.HasPrefix(string(m.Descriptor().FullName()), "temporal.api.") {
=======
// **Recursively populate Protobuf message fields, including oneof handling**
func populatePayload(root *proto.Message, msg proto.Message, require *require.Assertions, totalCount *int, count *int) {
	m := msg.ProtoReflect() // Get protoreflect message
	fields := m.Descriptor().Fields()
	fmt.Println("\n[msg]", m.Descriptor().FullName(), m.Descriptor(), fields.Len())
	fmt.Println("[root]", (*root).ProtoReflect().Descriptor())

	// Don't need to parse non-temporal types
	if !strings.HasPrefix(string(m.Descriptor().FullName()), "temporal.api.") && string(m.Descriptor().FullName()) != "google.protobuf.Any" {
		fmt.Println("EXITING RECURSION-")
>>>>>>> cd07ac7a
		return
	}

	if m.Descriptor() == nil {
		panic("fail")
	}

<<<<<<< HEAD
	switch msg.(type) {
	case *common.Payload, *common.Payloads:
		*count++
		*totalCount++

		err := VisitPayloads(context.Background(), *root, VisitPayloadsOptions{
			Visitor: func(ctx *VisitPayloadsContext, p []*common.Payload) ([]*common.Payload, error) {
=======
	switch i := msg.(type) {
	case *common.Payload, *common.Payloads:
		*count++
		*totalCount++
		fmt.Print("[Payload(s)] - ")

		err := VisitPayloads(context.Background(), *root, VisitPayloadsOptions{
			Visitor: func(ctx *VisitPayloadsContext, p []*common.Payload) ([]*common.Payload, error) {
				fmt.Print("FOUND")
				require.Equal(1, *count)
				*count--
				return p, nil
			},
		})
		fmt.Println("asdf")
		require.NoError(err)
		return
	case *anypb.Any:
		//fmt.Println("ANYYYYYYYYYYYYYYYYYYYYYYYYYYYYYYYYYYYYY")
		//fmt.Println("m.Descriptor().IsMapEntry()", m.Descriptor().IsMapEntry())
		if i.TypeUrl == "" {
			// Set to a random proto struct we know contains a payload, to test if we
			// are able to recurse through Any to reach a payload
			newAny, err := anypb.New(&update.Request{Input: &update.Input{Args: &common.Payloads{
				Payloads: []*common.Payload{{Data: []byte("orig-val")}},
			}}})
			require.NoError(err)
			proto.Merge(msg, newAny)
			//fmt.Println("✅ Successfully set Any with Payloads")

			//r := (*root).ProtoReflect()
			//f := r.Descriptor().Fields()

			//fmt.Println("root's fields.len()", f.Len())
		}
		*count++
		*totalCount++
		fmt.Print("any [Payload(s)] - ")

		err := VisitPayloads(context.Background(), *root, VisitPayloadsOptions{
			Visitor: func(ctx *VisitPayloadsContext, p []*common.Payload) ([]*common.Payload, error) {
				fmt.Print("FOUND")
				require.Equal(1, *count)
>>>>>>> cd07ac7a
				*count--
				return p, nil
			},
		})
<<<<<<< HEAD
=======
		fmt.Println("asdf")
>>>>>>> cd07ac7a
		require.NoError(err)
		return
	}

<<<<<<< HEAD
	for i := 0; i < fields.Len(); i++ {
		fd := fields.Get(i)
		value := m.Get(fd)

		if oneof := fd.ContainingOneof(); oneof != nil && fd.Kind() == protoreflect.MessageKind {
			newMsg := value.Message().New()
			m.Set(fd, protoreflect.ValueOf(newMsg))
			populatePayload(root, newMsg.Interface(), require, totalCount, count)
			// This ensures only 1 payload is set and discoverable from root at a time.
			m.Clear(fd)
		} else if fd.Kind() == protoreflect.MessageKind && !fd.IsList() && !fd.IsMap() {
			// Avoid cycles (i.e. Failure has a field that's also Failure type)
			if value.Message().Descriptor().FullName() == m.Descriptor().FullName() {
				continue
			}

			// If field is not set, create a new message
			newMsg := value.Message().New()
			m.Set(fd, protoreflect.ValueOf(newMsg))

			populatePayload(root, newMsg.Interface(), require, totalCount, count)

			// This ensures only 1 payload is set and discoverable from root at a time.
			m.Clear(fd)
		} else if fd.IsMap() {
			mapVal := m.Mutable(fd).Map()

=======
	fmt.Println("\tfields", fields)
	for i := 0; i < fields.Len(); i++ {
		fd := fields.Get(i)
		value := m.Get(fd)
		fmt.Printf("[%s]\n", fd.Name())
		fmt.Printf("\t%s, %s, %t, %t\n", fd.Name(), fd.Kind(), fd.IsList(), fd.IsMap())
		fmt.Printf("\t%v\n", value.Interface())

		if oneof := fd.ContainingOneof(); oneof != nil && fd.Kind() == protoreflect.MessageKind {
			fmt.Println("\toneof")
			newMsg := value.Message().New()
			m.Set(fd, protoreflect.ValueOf(newMsg))
			fmt.Println("RECURSING oneof")
			populatePayload(root, newMsg.Interface(), require, totalCount, count)
			// This ensures only 1 payload is set and discoverable from root at a time.
			m.Clear(fd)
		} else if fd.IsMap() {
			fmt.Println("\tMap")
			mapVal := m.Mutable(fd).Map()
			require.Equal(0, mapVal.Len())
			// TODO: should only have to handle string and maybe int32 for keys,
>>>>>>> cd07ac7a
			if fd.MapKey().Kind() == protoreflect.StringKind &&
				fd.MapValue().Kind() == protoreflect.MessageKind &&
				string(fd.MapValue().Message().FullName()) == "temporal.api.common.v1.Payload" {
				sampleKey := protoreflect.ValueOf("sample_key").MapKey()
				mapVal.Set(sampleKey, protoreflect.ValueOf(inputPayload().ProtoReflect()))
				mapVal.Range(func(key protoreflect.MapKey, val protoreflect.Value) bool {
<<<<<<< HEAD

					// **Handle map of messages**
					if fd.MapValue().Kind() == protoreflect.MessageKind {
						newMsg := val.Message().New()
=======
					if fd.MapValue().Kind() == protoreflect.MessageKind {
						// TODO: Why are we testing with newMsg that isn't being set to mapVal?
						newMsg := val.Message().New()
						fmt.Println("RECURSING map2")
						populatePayload(root, newMsg.Interface(), require, totalCount, count)
					}
					return true
				})
				mapVal.Clear(sampleKey)
			} else if fd.MapValue().Kind() == protoreflect.MessageKind {
				fmt.Println("mapkind123")
				var sampleKey protoreflect.MapKey
				switch fd.MapKey().Kind() {
				case protoreflect.StringKind:
					sampleKey = protoreflect.ValueOf("sample_key").MapKey()
				case protoreflect.Int32Kind, protoreflect.Sint32Kind, protoreflect.Sfixed32Kind:
					sampleKey = protoreflect.ValueOf(int32(1)).MapKey()
				case protoreflect.Int64Kind, protoreflect.Sint64Kind, protoreflect.Uint64Kind:
					sampleKey = protoreflect.ValueOf(int64(1)).MapKey()
				case protoreflect.BoolKind:
					sampleKey = protoreflect.ValueOf(true).MapKey()
				default:
					fmt.Println("Skipping unsupported map key type:", fd.MapKey().Kind())
					return
				}
				fmt.Println("[sampleKey]", sampleKey, sampleKey.Interface())
				fmt.Println("[mapVal]", reflect.TypeOf(mapVal.NewValue()))
				mapVal.Set(sampleKey, mapVal.NewValue())
				fmt.Println("map len", mapVal.Len())
				mapVal.Range(func(key protoreflect.MapKey, val protoreflect.Value) bool {
					if fd.MapValue().Kind() == protoreflect.MessageKind {
						newMsg := val.Message()
						fmt.Println("RECURSING map1")
>>>>>>> cd07ac7a
						populatePayload(root, newMsg.Interface(), require, totalCount, count)
					}
					return true
				})
				mapVal.Clear(sampleKey)
			}

<<<<<<< HEAD
		}
	}

	// Validate that all Payloads were found
	require.Equal(0, *count)
=======
		} else if fd.IsList() {
			fmt.Println("List")
			// TODO https://github.com/temporalio/sdk-go/issues/1864
			if fd.Kind() == protoreflect.MessageKind && fd.Message().FullName() != "google.protobuf.Any" {
				fmt.Println("\tMessageKind", fd.Message().FullName())
				listVal := m.Mutable(fd).List()
				// We expect this list to be empty
				require.Equal(0, listVal.Len())

				// Create a sample val
				var sampleVal protoreflect.Value
				if fd.Message().FullName() == "temporal.api.common.v1.Payload" {
					sampleVal = protoreflect.ValueOf(inputPayload().ProtoReflect())
				} else {
					sampleVal = listVal.NewElement()
				}
				listVal.Append(sampleVal)

				val := listVal.Get(0)
				require.True(val.Message().IsValid())
				fmt.Println("RECURSING list")
				require.Equal(1, listVal.Len())
				populatePayload(root, sampleVal.Message().Interface(), require, totalCount, count)
				listVal.Truncate(0)
			}
		} else {
			if fd.Kind() == protoreflect.MessageKind {
				fmt.Println("\tMessageKind")
				// Avoid cycles
				if value.Message().Descriptor().FullName() == m.Descriptor().FullName() {
					fmt.Println("Avoiding cycles for", fd.Name(), m.Descriptor().FullName())
					continue
				}

				var newMsg protoreflect.Message
				newMsg = value.Message().New()
				m.Set(fd, protoreflect.ValueOf(newMsg))
				fmt.Println("RECURSING")
				populatePayload(root, newMsg.Interface(), require, totalCount, count)
				// This ensures only 1 payload is set and discoverable from root at a time.
				m.Clear(fd)
			}
		}

		// Validate that all Payloads were found
		require.Equal(0, *count)
	}
	fmt.Println("EXITING RECURSION")
>>>>>>> cd07ac7a
}

func TestFailureCount(t *testing.T) {
	require := require.New(t)

	var messageType protoreflect.MessageType
	protoregistry.GlobalTypes.RangeMessages(func(mt protoreflect.MessageType) bool {
		if strings.HasPrefix(string(mt.Descriptor().FullName()), "temporal.api.failure.v1.Failure") { // should have 5
			messageType = mt
		}
		return true
	})

	// Create empty instance and populate with test values
	msg := messageType.New().Interface().(proto.Message)
	var totalCount, count int
	populatePayload(&msg, msg, require, &totalCount, &count)

	require.Equal(0, count)
	require.Equal(5, totalCount)
}

func TestUpdateRejectionCount(t *testing.T) {
	require := require.New(t)

	var messageType protoreflect.MessageType
	protoregistry.GlobalTypes.RangeMessages(func(mt protoreflect.MessageType) bool {
<<<<<<< HEAD
		if strings.HasPrefix(string(mt.Descriptor().FullName()), "temporal.api.update.v1.Rejection") { // 2 from request, 7 total
=======
		if strings.HasPrefix(string(mt.Descriptor().FullName()), "temporal.api.update.v1.Rejection") {
>>>>>>> cd07ac7a
			messageType = mt
		}
		return true
	})

	// Create empty instance and populate with test values
	msg := messageType.New().Interface().(proto.Message)
	var totalCount, count int
	populatePayload(&msg, msg, require, &totalCount, &count)

	require.Equal(0, count)
	require.Equal(7, totalCount)
}

<<<<<<< HEAD
func TestSandbox(t *testing.T) {
	require := require.New(t)

	var messageType []protoreflect.MessageType
	protoregistry.GlobalTypes.RangeMessages(func(mt protoreflect.MessageType) bool {
		// Because we recursively populate Payload when it's a field, this base case of Payload isn't currently handled.
		// Not covering this base case should be okay.
		// TODO: Figure out this base Payload case
		if strings.HasPrefix(string(mt.Descriptor().FullName()), "temporal.api.") && string(mt.Descriptor().FullName()) != "temporal.api.common.v1.Payload" { // 2 from request, 7 total
=======
func TestPayloadsCount(t *testing.T) {
	require := require.New(t)

	// answer - Payloads
	// failure - 5
	var messageType protoreflect.MessageType
	protoregistry.GlobalTypes.RangeMessages(func(mt protoreflect.MessageType) bool {
		if strings.HasPrefix(string(mt.Descriptor().FullName()), "temporal.api.query.v1.WorkflowQueryResult") { // should have 5
			messageType = mt
		}
		return true
	})

	// Create empty instance and populate with test values
	msg := messageType.New().Interface().(proto.Message)
	var totalCount, count int
	populatePayload(&msg, msg, require, &totalCount, &count)

	require.Equal(0, count)
	require.Equal(6, totalCount)
}

func TestAnyCount(t *testing.T) {
	require := require.New(t)

	var messageType protoreflect.MessageType
	protoregistry.GlobalTypes.RangeMessages(func(mt protoreflect.MessageType) bool {
		if string(mt.Descriptor().FullName()) == "temporal.api.protocol.v1.Message" {
			messageType = mt
		}
		return true
	})

	// Create empty instance and populate with test values
	msg := messageType.New().Interface().(proto.Message)
	var totalCount, count int
	populatePayload(&msg, msg, require, &totalCount, &count)

	require.Equal(0, count)
	require.Equal(1, totalCount)
}

func TestMapCount(t *testing.T) {
	require := require.New(t)

	var messageType protoreflect.MessageType
	var totalCount, count int

	// 	repeated temporal.api.command.v1.Command commands - 37
	// 	map<string, temporal.api.query.v1.WorkflowQueryResult> query_results - 6
	// 	repeated temporal.api.protocol.v1.Message messages - 1
	// TOTAL - 44
	protoregistry.GlobalTypes.RangeMessages(func(mt protoreflect.MessageType) bool {
		if string(mt.Descriptor().FullName()) == "temporal.api.workflowservice.v1.RespondWorkflowTaskCompletedRequest" {
			messageType = mt
		}
		return true
	})

	// Create empty instance and populate with test values
	msg1 := messageType.New().Interface().(proto.Message)
	totalCount = 0
	count = 0
	populatePayload(&msg1, msg1, require, &totalCount, &count)

	require.Equal(0, count)
	require.Equal(44, totalCount)
}

func TestCommandCount(t *testing.T) {
	require := require.New(t)
	// UserMetadata - 2
	// ScheduleActivityTaskCommandAttributes - 2
	// 		header - 1
	//  	payloads - 1
	//	CompleteWorkflowExecutionCommandAttributes - 1
	//	FailWorkflowExecutionCommandAttributes - 5
	//		failure - 5
	//	CancelWorkflowExecutionCommandAttributes - 1
	//	RecordMarkerCommandAttributes - 7
	//		details - 1
	//		header - 1
	//		failure - 5
	// 	ContinueAsNewWorkflowExecutionCommandAttributes - 10
	//		input - 1
	//		failure - 5
	//		last_completion_result - 1
	//		header - 1
	//		memo - 1
	//		SearchAttributes - 1
	//
	//	StartChildWorkflowExecutionCommandAttributes - 4
	//		input - 1
	//		header
	//		memo
	//		searchAttributes
	//	SignalExternalWorkflowExecutionCommandAttributes - 2
	//		header - 1
	//		input - 1
	//	UpsertWorkflowSearchAttributesCommandAttributes - 1
	//		searchAttributes - 1
	//	ModifyWorkflowPropertiesCommandAttributes - 1
	//		memo - 1
	//	ScheduleNexusOperationCommandAttributes - 1
	//		input - 1
	// TOTAL : 37
	var messageType protoreflect.MessageType
	protoregistry.GlobalTypes.RangeMessages(func(mt protoreflect.MessageType) bool {
		if string(mt.Descriptor().FullName()) == "temporal.api.command.v1.Command" {
			messageType = mt
		}
		return true
	})

	// Create empty instance and populate with test values
	msg := messageType.New().Interface().(proto.Message)
	var totalCount, count int
	populatePayload(&msg, msg, require, &totalCount, &count)

	require.Equal(0, count)
	require.Equal(37, totalCount)
}

func TestEverything(t *testing.T) {
	require := require.New(t)

	var messageType []protoreflect.MessageType
	skipList := []string{
		"temporal.api.common.v1.Payload",
		// TODO: https://github.com/temporalio/sdk-go/issues/1865
		"temporal.api.workflowservice.v1.CountWorkflowExecutionsResponse",
		"temporal.api.workflowservice.v1.CountWorkflowExecutionsResponse.AggregationGroup",
	}
	protoregistry.GlobalTypes.RangeMessages(func(mt protoreflect.MessageType) bool {
		if strings.HasPrefix(string(mt.Descriptor().FullName()), "temporal.api.") && !slices.Contains(skipList, string(mt.Descriptor().FullName())) {
>>>>>>> cd07ac7a
			messageType = append(messageType, mt)
		}
		return true
	})
<<<<<<< HEAD
	var totalCount int
	for _, mt := range messageType {
		// Create empty instance and populate with test values
		msg := mt.New().Interface().(proto.Message)

		var count int
		populatePayload(&msg, msg, require, &totalCount, &count)

		require.Equal(0, count)
	}
	require.Greater(totalCount, 0)

=======
	fmt.Println("messageType", messageType)
	for _, mt := range messageType {
		// Create empty instance and populate with test values
		msg := mt.New().Interface().(proto.Message)
		fmt.Println("\n\nCreate empty instance and populate with test values")

		var totalCount, count int
		populatePayload(&msg, msg, require, &totalCount, &count)

		require.Equal(0, count)

	}
}

func TestResponseCount(t *testing.T) {
	require := require.New(t)

	var messageType protoreflect.MessageType
	protoregistry.GlobalTypes.RangeMessages(func(mt protoreflect.MessageType) bool {
		if string(mt.Descriptor().FullName()) == "temporal.api.update.v1.Response" {
			messageType = mt
		}
		return true
	})

	// Create empty instance and populate with test values
	msg := messageType.New().Interface().(proto.Message)
	var totalCount, count int
	populatePayload(&msg, msg, require, &totalCount, &count)

	require.Equal(0, count)
	require.Equal(6, totalCount)
}

// TODO: remove before PR
func TestSandbox(t *testing.T) {
	require := require.New(t)

	var messageType protoreflect.MessageType
	protoregistry.GlobalTypes.RangeMessages(func(mt protoreflect.MessageType) bool {
		// sdk.UserMetadata works, gets 2
		//
		if string(mt.Descriptor().FullName()) == "temporal.api.workflowservice.v1.CountWorkflowExecutionsResponse.AggregationGroup" {
			messageType = mt
		}
		return true
	})
	// Create empty instance and populate with test values
	msg := messageType.New().Interface().(proto.Message)
	var totalCount, count int
	populatePayload(&msg, msg, require, &totalCount, &count)

	require.Equal(0, count)
	require.Equal(1, totalCount)
	//require.True(false)
>>>>>>> cd07ac7a
}<|MERGE_RESOLUTION|>--- conflicted
+++ resolved
@@ -29,11 +29,8 @@
 	"fmt"
 	"log"
 	"net"
-<<<<<<< HEAD
-=======
 	"reflect"
 	"slices"
->>>>>>> cd07ac7a
 	"strings"
 	"testing"
 	"time"
@@ -42,33 +39,15 @@
 	"google.golang.org/protobuf/reflect/protoregistry"
 
 	"github.com/stretchr/testify/require"
-	_ "go.temporal.io/api/activity/v1"
-	_ "go.temporal.io/api/batch/v1"
 	"go.temporal.io/api/command/v1"
 	"go.temporal.io/api/common/v1"
-	_ "go.temporal.io/api/deployment/v1"
-	_ "go.temporal.io/api/enums/v1"
-	_ "go.temporal.io/api/errordetails/v1"
 	"go.temporal.io/api/export/v1"
 	"go.temporal.io/api/failure/v1"
-	_ "go.temporal.io/api/filter/v1"
 	"go.temporal.io/api/history/v1"
-	_ "go.temporal.io/api/namespace/v1"
-	_ "go.temporal.io/api/nexus/v1"
-	_ "go.temporal.io/api/operatorservice/v1"
 	"go.temporal.io/api/protocol/v1"
-	_ "go.temporal.io/api/query/v1"
-	_ "go.temporal.io/api/replication/v1"
-	_ "go.temporal.io/api/schedule/v1"
-	_ "go.temporal.io/api/sdk/v1"
-	_ "go.temporal.io/api/taskqueue/v1"
 	"go.temporal.io/api/update/v1"
-	_ "go.temporal.io/api/version/v1"
-	_ "go.temporal.io/api/workflow/v1"
 	"go.temporal.io/api/workflowservice/v1"
 
-<<<<<<< HEAD
-=======
 	// TODO: Find way to ensure all go.temporal.io/api packages are imported
 	//   for https://pkg.go.dev/google.golang.org/protobuf/reflect/protoregistry#GlobalTypes
 	// Chatgpt generated
@@ -84,7 +63,6 @@
 	//_ "go.temporal.io/api/version/v1"
 	//_ "go.temporal.io/api/workflow/v1"
 	//_ "go.temporal.io/api/workflowservice/v1"
->>>>>>> cd07ac7a
 	"google.golang.org/grpc"
 	"google.golang.org/grpc/credentials/insecure"
 	"google.golang.org/grpc/metadata"
@@ -540,14 +518,6 @@
 	}, nil
 }
 
-<<<<<<< HEAD
-// populatePayload recursively populates and validates that all common.Payload fields can be parsed by the visitor
-func populatePayload(root *proto.Message, msg proto.Message, require *require.Assertions, totalCount *int, count *int) {
-	m := msg.ProtoReflect()
-	fields := m.Descriptor().Fields()
-	// Don't need to parse non-temporal types
-	if !strings.HasPrefix(string(m.Descriptor().FullName()), "temporal.api.") {
-=======
 // **Recursively populate Protobuf message fields, including oneof handling**
 func populatePayload(root *proto.Message, msg proto.Message, require *require.Assertions, totalCount *int, count *int) {
 	m := msg.ProtoReflect() // Get protoreflect message
@@ -558,7 +528,6 @@
 	// Don't need to parse non-temporal types
 	if !strings.HasPrefix(string(m.Descriptor().FullName()), "temporal.api.") && string(m.Descriptor().FullName()) != "google.protobuf.Any" {
 		fmt.Println("EXITING RECURSION-")
->>>>>>> cd07ac7a
 		return
 	}
 
@@ -566,15 +535,6 @@
 		panic("fail")
 	}
 
-<<<<<<< HEAD
-	switch msg.(type) {
-	case *common.Payload, *common.Payloads:
-		*count++
-		*totalCount++
-
-		err := VisitPayloads(context.Background(), *root, VisitPayloadsOptions{
-			Visitor: func(ctx *VisitPayloadsContext, p []*common.Payload) ([]*common.Payload, error) {
-=======
 	switch i := msg.(type) {
 	case *common.Payload, *common.Payloads:
 		*count++
@@ -618,48 +578,15 @@
 			Visitor: func(ctx *VisitPayloadsContext, p []*common.Payload) ([]*common.Payload, error) {
 				fmt.Print("FOUND")
 				require.Equal(1, *count)
->>>>>>> cd07ac7a
 				*count--
 				return p, nil
 			},
 		})
-<<<<<<< HEAD
-=======
 		fmt.Println("asdf")
->>>>>>> cd07ac7a
 		require.NoError(err)
 		return
 	}
 
-<<<<<<< HEAD
-	for i := 0; i < fields.Len(); i++ {
-		fd := fields.Get(i)
-		value := m.Get(fd)
-
-		if oneof := fd.ContainingOneof(); oneof != nil && fd.Kind() == protoreflect.MessageKind {
-			newMsg := value.Message().New()
-			m.Set(fd, protoreflect.ValueOf(newMsg))
-			populatePayload(root, newMsg.Interface(), require, totalCount, count)
-			// This ensures only 1 payload is set and discoverable from root at a time.
-			m.Clear(fd)
-		} else if fd.Kind() == protoreflect.MessageKind && !fd.IsList() && !fd.IsMap() {
-			// Avoid cycles (i.e. Failure has a field that's also Failure type)
-			if value.Message().Descriptor().FullName() == m.Descriptor().FullName() {
-				continue
-			}
-
-			// If field is not set, create a new message
-			newMsg := value.Message().New()
-			m.Set(fd, protoreflect.ValueOf(newMsg))
-
-			populatePayload(root, newMsg.Interface(), require, totalCount, count)
-
-			// This ensures only 1 payload is set and discoverable from root at a time.
-			m.Clear(fd)
-		} else if fd.IsMap() {
-			mapVal := m.Mutable(fd).Map()
-
-=======
 	fmt.Println("\tfields", fields)
 	for i := 0; i < fields.Len(); i++ {
 		fd := fields.Get(i)
@@ -681,19 +608,12 @@
 			mapVal := m.Mutable(fd).Map()
 			require.Equal(0, mapVal.Len())
 			// TODO: should only have to handle string and maybe int32 for keys,
->>>>>>> cd07ac7a
 			if fd.MapKey().Kind() == protoreflect.StringKind &&
 				fd.MapValue().Kind() == protoreflect.MessageKind &&
 				string(fd.MapValue().Message().FullName()) == "temporal.api.common.v1.Payload" {
 				sampleKey := protoreflect.ValueOf("sample_key").MapKey()
 				mapVal.Set(sampleKey, protoreflect.ValueOf(inputPayload().ProtoReflect()))
 				mapVal.Range(func(key protoreflect.MapKey, val protoreflect.Value) bool {
-<<<<<<< HEAD
-
-					// **Handle map of messages**
-					if fd.MapValue().Kind() == protoreflect.MessageKind {
-						newMsg := val.Message().New()
-=======
 					if fd.MapValue().Kind() == protoreflect.MessageKind {
 						// TODO: Why are we testing with newMsg that isn't being set to mapVal?
 						newMsg := val.Message().New()
@@ -727,7 +647,6 @@
 					if fd.MapValue().Kind() == protoreflect.MessageKind {
 						newMsg := val.Message()
 						fmt.Println("RECURSING map1")
->>>>>>> cd07ac7a
 						populatePayload(root, newMsg.Interface(), require, totalCount, count)
 					}
 					return true
@@ -735,13 +654,6 @@
 				mapVal.Clear(sampleKey)
 			}
 
-<<<<<<< HEAD
-		}
-	}
-
-	// Validate that all Payloads were found
-	require.Equal(0, *count)
-=======
 		} else if fd.IsList() {
 			fmt.Println("List")
 			// TODO https://github.com/temporalio/sdk-go/issues/1864
@@ -790,7 +702,6 @@
 		require.Equal(0, *count)
 	}
 	fmt.Println("EXITING RECURSION")
->>>>>>> cd07ac7a
 }
 
 func TestFailureCount(t *testing.T) {
@@ -818,11 +729,7 @@
 
 	var messageType protoreflect.MessageType
 	protoregistry.GlobalTypes.RangeMessages(func(mt protoreflect.MessageType) bool {
-<<<<<<< HEAD
-		if strings.HasPrefix(string(mt.Descriptor().FullName()), "temporal.api.update.v1.Rejection") { // 2 from request, 7 total
-=======
 		if strings.HasPrefix(string(mt.Descriptor().FullName()), "temporal.api.update.v1.Rejection") {
->>>>>>> cd07ac7a
 			messageType = mt
 		}
 		return true
@@ -837,17 +744,6 @@
 	require.Equal(7, totalCount)
 }
 
-<<<<<<< HEAD
-func TestSandbox(t *testing.T) {
-	require := require.New(t)
-
-	var messageType []protoreflect.MessageType
-	protoregistry.GlobalTypes.RangeMessages(func(mt protoreflect.MessageType) bool {
-		// Because we recursively populate Payload when it's a field, this base case of Payload isn't currently handled.
-		// Not covering this base case should be okay.
-		// TODO: Figure out this base Payload case
-		if strings.HasPrefix(string(mt.Descriptor().FullName()), "temporal.api.") && string(mt.Descriptor().FullName()) != "temporal.api.common.v1.Payload" { // 2 from request, 7 total
-=======
 func TestPayloadsCount(t *testing.T) {
 	require := require.New(t)
 
@@ -983,25 +879,10 @@
 	}
 	protoregistry.GlobalTypes.RangeMessages(func(mt protoreflect.MessageType) bool {
 		if strings.HasPrefix(string(mt.Descriptor().FullName()), "temporal.api.") && !slices.Contains(skipList, string(mt.Descriptor().FullName())) {
->>>>>>> cd07ac7a
 			messageType = append(messageType, mt)
 		}
 		return true
 	})
-<<<<<<< HEAD
-	var totalCount int
-	for _, mt := range messageType {
-		// Create empty instance and populate with test values
-		msg := mt.New().Interface().(proto.Message)
-
-		var count int
-		populatePayload(&msg, msg, require, &totalCount, &count)
-
-		require.Equal(0, count)
-	}
-	require.Greater(totalCount, 0)
-
-=======
 	fmt.Println("messageType", messageType)
 	for _, mt := range messageType {
 		// Create empty instance and populate with test values
@@ -1057,5 +938,4 @@
 	require.Equal(0, count)
 	require.Equal(1, totalCount)
 	//require.True(false)
->>>>>>> cd07ac7a
 }